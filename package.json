--- conflicted
+++ resolved
@@ -28,15 +28,9 @@
   },
   "devDependencies": {
     "@types/jest": "^24.0.0",
-<<<<<<< HEAD
-    "jest": "^23.6.0",
-    "ts-jest": "^23.10.0",
-    "typescript": "3.3.3333"
-=======
     "jest": "^24.1.0",
     "ts-jest": "^24.0.0",
-    "typescript": "3.3.3"
->>>>>>> d6d142c2
+    "typescript": "3.3.3333"
   },
   "dependencies": {}
 }